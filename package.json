--- conflicted
+++ resolved
@@ -1,10 +1,6 @@
 {
   "name": "crypt-util",
-<<<<<<< HEAD
-  "version": "0.2.0",
-=======
   "version": "0.1.3",
->>>>>>> dd55912a
   "description": "Lib providing cryptographic functions",
   "engines": {
     "node": ">=8.15.0",
@@ -71,13 +67,9 @@
     "typescript": "^3.7.4"
   },
   "dependencies": {
-<<<<<<< HEAD
-    "ethers": "^4.0.41"
-=======
     "brorand": "^1.1.0",
     "hdkey": "^1.1.1",
     "js-sha3": "^0.8.0",
     "secp256k1": "^3.8.0"
->>>>>>> dd55912a
   }
 }